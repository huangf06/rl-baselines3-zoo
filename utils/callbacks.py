import os
import tempfile
import time
from copy import deepcopy
from threading import Thread
from typing import Optional

import optuna
from sb3_contrib import TQC
from stable_baselines3 import SAC
from stable_baselines3.common.callbacks import BaseCallback, EvalCallback
from stable_baselines3.common.vec_env import VecEnv


class TrialEvalCallback(EvalCallback):
    """
    Callback used for evaluating and reporting a trial.
    """

    def __init__(
        self,
        eval_env: VecEnv,
        trial: optuna.Trial,
        n_eval_episodes: int = 5,
        eval_freq: int = 10000,
        deterministic: bool = True,
        verbose: int = 0,
    ):

        super(TrialEvalCallback, self).__init__(
            eval_env=eval_env,
            n_eval_episodes=n_eval_episodes,
            eval_freq=eval_freq,
            deterministic=deterministic,
            verbose=verbose,
        )
        self.trial = trial
        self.eval_idx = 0
        self.is_pruned = False

    def _on_step(self) -> bool:
        if self.eval_freq > 0 and self.n_calls % self.eval_freq == 0:
            super(TrialEvalCallback, self)._on_step()
            self.eval_idx += 1
            # report best or report current ?
            # report num_timesteps or elasped time ?
            self.trial.report(self.last_mean_reward, self.eval_idx)
            # Prune trial if need
            if self.trial.should_prune():
                self.is_pruned = True
                return False
        return True


class SaveVecNormalizeCallback(BaseCallback):
    """
    Callback for saving a VecNormalize wrapper every ``save_freq`` steps

    :param save_freq: (int)
    :param save_path: (str) Path to the folder where ``VecNormalize`` will be saved, as ``vecnormalize.pkl``
    :param name_prefix: (str) Common prefix to the saved ``VecNormalize``, if None (default)
        only one file will be kept.
    """

    def __init__(self, save_freq: int, save_path: str, name_prefix: Optional[str] = None, verbose: int = 0):
        super(SaveVecNormalizeCallback, self).__init__(verbose)
        self.save_freq = save_freq
        self.save_path = save_path
        self.name_prefix = name_prefix

    def _init_callback(self) -> None:
        # Create folder if needed
        if self.save_path is not None:
            os.makedirs(self.save_path, exist_ok=True)

    def _on_step(self) -> bool:
        if self.n_calls % self.save_freq == 0:
            if self.name_prefix is not None:
                path = os.path.join(self.save_path, f"{self.name_prefix}_{self.num_timesteps}_steps.pkl")
            else:
                path = os.path.join(self.save_path, "vecnormalize.pkl")
            if self.model.get_vec_normalize_env() is not None:
                self.model.get_vec_normalize_env().save(path)
                if self.verbose > 1:
                    print(f"Saving VecNormalize to {path}")
        return True


class ParallelTrainCallback(BaseCallback):
<<<<<<< HEAD
    def __init__(self, gradient_steps: int = 100, verbose: int = 0, sleep_time: float = 0.0):
        super(ParallelTrainCallback, self).__init__(verbose)
        self.batch_size = 0
        self._model_ready = True
        self._model = None
        self.gradient_steps = gradient_steps
        self.process = None
        self.model_class = None
        self.sleep_time = sleep_time

=======
    """
    Callback to explore (collect experience) and train (do gradient steps)
    at the same time using two separate threads.
    Normally used with off-policy algorithms and `train_freq=(1, "episode")`.

    TODO:
    - blocking mode: wait for the model to finish updating the policy before collecting new experience
        at the end of a rollout
    - force sync mode: stop training to update to the latest policy for collecting
        new experience

    :param gradient_steps: Number of gradient steps to do before
        sending the new policy
    :param verbose: Verbosity level
    :param sleep_time: Limit the fps in the thread collecting experience.
    """

    def __init__(self, gradient_steps: int = 100, verbose: int = 0, sleep_time: float = 0.0):
        super(ParallelTrainCallback, self).__init__(verbose)
        self.batch_size = 0
        self._model_ready = True
        self._model = None
        self.gradient_steps = gradient_steps
        self.process = None
        self.model_class = None
        self.sleep_time = sleep_time

>>>>>>> 6af373e5
    def _init_callback(self) -> None:
        temp_file = tempfile.TemporaryFile()
        self.model.save(temp_file)
        # TODO: add support for other algorithms
        for model_class in [SAC, TQC]:
            if isinstance(self.model, model_class):
                self.model_class = model_class
                break

        assert self.model_class is not None, f"{self.model} is not supported for parallel training"
        self._model = self.model_class.load(temp_file)

        self.batch_size = self._model.batch_size
        # TODO: update SB3 and check train freq instead
        # of gradient_steps > 0
        self.model.gradient_steps = 1
        self.model.tau = 0.0
        self.model.learning_rate = 0.0
        self.model.batch_size = 1

    def train(self) -> None:
        self._model_ready = False
        self.process = Thread(target=self._train_thread, daemon=True)
        self.process.start()

    def _train_thread(self) -> None:
        self._model.train(gradient_steps=self.gradient_steps, batch_size=self.batch_size)
        self._model_ready = True
        self.logger.record("train/n_updates_real", self._model._n_updates, exclude="tensorboard")

    def _on_step(self) -> bool:
        if self.sleep_time > 0:
            time.sleep(self.sleep_time)
        return True

    def _on_rollout_end(self) -> None:
        if self._model_ready:
            self._model.replay_buffer = deepcopy(self.model.replay_buffer)
            self.model.set_parameters(deepcopy(self._model.get_parameters()))
            self.model.actor = self.model.policy.actor
            if self.num_timesteps >= self._model.learning_starts:
                self.train()
            # Do not wait for the training loop to finish
<<<<<<< HEAD
            # self.process.join()
=======
            # self.process.join()

    def _on_training_end(self) -> None:
        # Wait for the thread to terminate
        if self.process is not None:
            if self.verbose > 0:
                print("Waiting for training thread to terminate")
            self.process.join()
>>>>>>> 6af373e5
<|MERGE_RESOLUTION|>--- conflicted
+++ resolved
@@ -87,18 +87,6 @@
 
 
 class ParallelTrainCallback(BaseCallback):
-<<<<<<< HEAD
-    def __init__(self, gradient_steps: int = 100, verbose: int = 0, sleep_time: float = 0.0):
-        super(ParallelTrainCallback, self).__init__(verbose)
-        self.batch_size = 0
-        self._model_ready = True
-        self._model = None
-        self.gradient_steps = gradient_steps
-        self.process = None
-        self.model_class = None
-        self.sleep_time = sleep_time
-
-=======
     """
     Callback to explore (collect experience) and train (do gradient steps)
     at the same time using two separate threads.
@@ -126,7 +114,6 @@
         self.model_class = None
         self.sleep_time = sleep_time
 
->>>>>>> 6af373e5
     def _init_callback(self) -> None:
         temp_file = tempfile.TemporaryFile()
         self.model.save(temp_file)
@@ -170,9 +157,6 @@
             if self.num_timesteps >= self._model.learning_starts:
                 self.train()
             # Do not wait for the training loop to finish
-<<<<<<< HEAD
-            # self.process.join()
-=======
             # self.process.join()
 
     def _on_training_end(self) -> None:
@@ -180,5 +164,4 @@
         if self.process is not None:
             if self.verbose > 0:
                 print("Waiting for training thread to terminate")
-            self.process.join()
->>>>>>> 6af373e5
+            self.process.join()