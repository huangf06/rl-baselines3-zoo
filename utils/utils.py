import argparse
import glob
import importlib
import os
import re
from typing import Any, Callable, Dict, List, Optional, Tuple, Union

import gym
import stable_baselines3 as sb3  # noqa: F401
import torch as th  # noqa: F401
import yaml
<<<<<<< HEAD
from sb3_contrib import QRDQN, TQC
from stable_baselines3 import A2C, CEM, DDPG, DQN, PPO, REINFORCE, SAC, TD3
=======
from huggingface_hub import HfApi
from sb3_contrib import ARS, QRDQN, TQC, TRPO, RecurrentPPO
from stable_baselines3 import A2C, DDPG, DQN, PPO, SAC, TD3
>>>>>>> de582092
from stable_baselines3.common.callbacks import BaseCallback
from stable_baselines3.common.env_util import make_vec_env
from stable_baselines3.common.sb2_compat.rmsprop_tf_like import RMSpropTFLike  # noqa: F401
from stable_baselines3.common.vec_env import DummyVecEnv, SubprocVecEnv, VecEnv, VecFrameStack, VecNormalize

# For custom activation fn
from torch import nn as nn  # noqa: F401 pylint: disable=unused-import

ALGOS = {
    "a2c": A2C,
    "ddpg": DDPG,
    "dqn": DQN,
    "ppo": PPO,
    "sac": SAC,
    "td3": TD3,
    # SB3 Contrib,
    "ars": ARS,
    "qrdqn": QRDQN,
    "tqc": TQC,
<<<<<<< HEAD
    # Formation RL
    "reinforce": REINFORCE,
    "cem": CEM,
=======
    "trpo": TRPO,
    "ppo_lstm": RecurrentPPO,
>>>>>>> de582092
}


def flatten_dict_observations(env: gym.Env) -> gym.Env:
    assert isinstance(env.observation_space, gym.spaces.Dict)
    try:
        return gym.wrappers.FlattenObservation(env)
    except AttributeError:
        keys = env.observation_space.spaces.keys()
        return gym.wrappers.FlattenDictWrapper(env, dict_keys=list(keys))


def get_wrapper_class(hyperparams: Dict[str, Any], key: str = "env_wrapper") -> Optional[Callable[[gym.Env], gym.Env]]:
    """
    Get one or more Gym environment wrapper class specified as a hyper parameter
    "env_wrapper".
    Works also for VecEnvWrapper with the key "vec_env_wrapper".

    e.g.
    env_wrapper: gym_minigrid.wrappers.FlatObsWrapper

    for multiple, specify a list:

    env_wrapper:
        - utils.wrappers.PlotActionWrapper
        - utils.wrappers.TimeFeatureWrapper


    :param hyperparams:
    :return: maybe a callable to wrap the environment
        with one or multiple gym.Wrapper
    """

    def get_module_name(wrapper_name):
        return ".".join(wrapper_name.split(".")[:-1])

    def get_class_name(wrapper_name):
        return wrapper_name.split(".")[-1]

    if key in hyperparams.keys():
        wrapper_name = hyperparams.get(key)

        if wrapper_name is None:
            return None

        if not isinstance(wrapper_name, list):
            wrapper_names = [wrapper_name]
        else:
            wrapper_names = wrapper_name

        wrapper_classes = []
        wrapper_kwargs = []
        # Handle multiple wrappers
        for wrapper_name in wrapper_names:
            # Handle keyword arguments
            if isinstance(wrapper_name, dict):
                assert len(wrapper_name) == 1, (
                    "You have an error in the formatting "
                    f"of your YAML file near {wrapper_name}. "
                    "You should check the indentation."
                )
                wrapper_dict = wrapper_name
                wrapper_name = list(wrapper_dict.keys())[0]
                kwargs = wrapper_dict[wrapper_name]
            else:
                kwargs = {}
            wrapper_module = importlib.import_module(get_module_name(wrapper_name))
            wrapper_class = getattr(wrapper_module, get_class_name(wrapper_name))
            wrapper_classes.append(wrapper_class)
            wrapper_kwargs.append(kwargs)

        def wrap_env(env: gym.Env) -> gym.Env:
            """
            :param env:
            :return:
            """
            for wrapper_class, kwargs in zip(wrapper_classes, wrapper_kwargs):
                env = wrapper_class(env, **kwargs)
            return env

        return wrap_env
    else:
        return None


def get_callback_list(hyperparams: Dict[str, Any]) -> List[BaseCallback]:
    """
    Get one or more Callback class specified as a hyper-parameter
    "callback".
    e.g.
    callback: stable_baselines3.common.callbacks.CheckpointCallback

    for multiple, specify a list:

    callback:
        - utils.callbacks.PlotActionWrapper
        - stable_baselines3.common.callbacks.CheckpointCallback

    :param hyperparams:
    :return:
    """

    def get_module_name(callback_name):
        return ".".join(callback_name.split(".")[:-1])

    def get_class_name(callback_name):
        return callback_name.split(".")[-1]

    callbacks = []

    if "callback" in hyperparams.keys():
        callback_name = hyperparams.get("callback")

        if callback_name is None:
            return callbacks

        if not isinstance(callback_name, list):
            callback_names = [callback_name]
        else:
            callback_names = callback_name

        # Handle multiple wrappers
        for callback_name in callback_names:
            # Handle keyword arguments
            if isinstance(callback_name, dict):
                assert len(callback_name) == 1, (
                    "You have an error in the formatting "
                    f"of your YAML file near {callback_name}. "
                    "You should check the indentation."
                )
                callback_dict = callback_name
                callback_name = list(callback_dict.keys())[0]
                kwargs = callback_dict[callback_name]
            else:
                kwargs = {}
            callback_module = importlib.import_module(get_module_name(callback_name))
            callback_class = getattr(callback_module, get_class_name(callback_name))
            callbacks.append(callback_class(**kwargs))

    return callbacks


def create_test_env(
    env_id: str,
    n_envs: int = 1,
    stats_path: Optional[str] = None,
    seed: int = 0,
    log_dir: Optional[str] = None,
    should_render: bool = True,
    hyperparams: Optional[Dict[str, Any]] = None,
    env_kwargs: Optional[Dict[str, Any]] = None,
) -> VecEnv:
    """
    Create environment for testing a trained agent

    :param env_id:
    :param n_envs: number of processes
    :param stats_path: path to folder containing saved running averaged
    :param seed: Seed for random number generator
    :param log_dir: Where to log rewards
    :param should_render: For Pybullet env, display the GUI
    :param hyperparams: Additional hyperparams (ex: n_stack)
    :param env_kwargs: Optional keyword argument to pass to the env constructor
    :return:
    """
    # Avoid circular import
    from utils.exp_manager import ExperimentManager

    # Create the environment and wrap it if necessary
    env_wrapper = get_wrapper_class(hyperparams)

    hyperparams = {} if hyperparams is None else hyperparams

    if "env_wrapper" in hyperparams.keys():
        del hyperparams["env_wrapper"]

    vec_env_kwargs = {}
    vec_env_cls = DummyVecEnv
    if n_envs > 1 or (ExperimentManager.is_bullet(env_id) and should_render):
        # HACK: force SubprocVecEnv for Bullet env
        # as Pybullet envs does not follow gym.render() interface
        vec_env_cls = SubprocVecEnv
        # start_method = 'spawn' for thread safe

    env = make_vec_env(
        env_id,
        n_envs=n_envs,
        monitor_dir=log_dir,
        seed=seed,
        wrapper_class=env_wrapper,
        env_kwargs=env_kwargs,
        vec_env_cls=vec_env_cls,
        vec_env_kwargs=vec_env_kwargs,
    )

    if "vec_env_wrapper" in hyperparams.keys():

        vec_env_wrapper = get_wrapper_class(hyperparams, "vec_env_wrapper")
        env = vec_env_wrapper(env)
        del hyperparams["vec_env_wrapper"]

    # Load saved stats for normalizing input and rewards
    # And optionally stack frames
    if stats_path is not None:
        if hyperparams["normalize"]:
            print("Loading running average")
            print(f"with params: {hyperparams['normalize_kwargs']}")
            path_ = os.path.join(stats_path, "vecnormalize.pkl")
            if os.path.exists(path_):
                env = VecNormalize.load(path_, env)
                # Deactivate training and reward normalization
                env.training = False
                env.norm_reward = False
            else:
                raise ValueError(f"VecNormalize stats {path_} not found")

        n_stack = hyperparams.get("frame_stack", 0)
        if n_stack > 0:
            print(f"Stacking {n_stack} frames")
            env = VecFrameStack(env, n_stack)
    return env


def linear_schedule(initial_value: Union[float, str]) -> Callable[[float], float]:
    """
    Linear learning rate schedule.

    :param initial_value: (float or str)
    :return: (function)
    """
    if isinstance(initial_value, str):
        initial_value = float(initial_value)

    def func(progress_remaining: float) -> float:
        """
        Progress will decrease from 1 (beginning) to 0
        :param progress_remaining: (float)
        :return: (float)
        """
        return progress_remaining * initial_value

    return func


def get_trained_models(log_folder: str) -> Dict[str, Tuple[str, str]]:
    """
    :param log_folder: Root log folder
    :return: Dict representing the trained agents
    """
    trained_models = {}
    for algo in os.listdir(log_folder):
        if not os.path.isdir(os.path.join(log_folder, algo)):
            continue
        for env_id in os.listdir(os.path.join(log_folder, algo)):
            # Retrieve env name
            env_id = env_id.split("_")[0]
            trained_models[f"{algo}-{env_id}"] = (algo, env_id)
    return trained_models


def get_hf_trained_models(organization: str = "sb3") -> Dict[str, Tuple[str, str]]:
    """
    Get pretrained models,
    available on the Hugginface hub for a given organization.

    :param organization:
    :return: Dict representing the trained agents
    """
    api = HfApi()
    models = api.list_models(author=organization)
    regex = re.compile(r"^(?P<algo>[a-z_0-9]+)-(?P<env_id>[a-zA-Z0-9]+-v[0-9]+)$")
    trained_models = {}
    for model in models:
        # Remove organization
        repo_id = model.modelId.split(f"{organization}/")[1]
        result = regex.match(repo_id)
        # Skip demo repo that does not fit the pattern
        if result is not None:
            algo, env_id = result.group("algo"), result.group("env_id")
            trained_models[f"{algo}-{env_id}"] = (algo, env_id)
    return trained_models


def get_latest_run_id(log_path: str, env_id: str) -> int:
    """
    Returns the latest run number for the given log name and log path,
    by finding the greatest number in the directories.

    :param log_path: path to log folder
    :param env_id:
    :return: latest run number
    """
    max_run_id = 0
    for path in glob.glob(os.path.join(log_path, env_id + "_[0-9]*")):
        file_name = os.path.basename(path)
        ext = file_name.split("_")[-1]
        if env_id == "_".join(file_name.split("_")[:-1]) and ext.isdigit() and int(ext) > max_run_id:
            max_run_id = int(ext)
    return max_run_id


def get_saved_hyperparams(
    stats_path: str,
    norm_reward: bool = False,
    test_mode: bool = False,
) -> Tuple[Dict[str, Any], str]:
    """
    :param stats_path:
    :param norm_reward:
    :param test_mode:
    :return:
    """
    hyperparams = {}
    if not os.path.isdir(stats_path):
        stats_path = None
    else:
        config_file = os.path.join(stats_path, "config.yml")
        if os.path.isfile(config_file):
            # Load saved hyperparameters
            with open(os.path.join(stats_path, "config.yml")) as f:
                hyperparams = yaml.load(f, Loader=yaml.UnsafeLoader)  # pytype: disable=module-attr
            hyperparams["normalize"] = hyperparams.get("normalize", False)
        else:
            obs_rms_path = os.path.join(stats_path, "obs_rms.pkl")
            hyperparams["normalize"] = os.path.isfile(obs_rms_path)

        # Load normalization params
        if hyperparams["normalize"]:
            if isinstance(hyperparams["normalize"], str):
                normalize_kwargs = eval(hyperparams["normalize"])
                if test_mode:
                    normalize_kwargs["norm_reward"] = norm_reward
            else:
                normalize_kwargs = {"norm_obs": hyperparams["normalize"], "norm_reward": norm_reward}
            hyperparams["normalize_kwargs"] = normalize_kwargs
    return hyperparams, stats_path


class StoreDict(argparse.Action):
    """
    Custom argparse action for storing dict.

    In: args1:0.0 args2:"dict(a=1)"
    Out: {'args1': 0.0, arg2: dict(a=1)}
    """

    def __init__(self, option_strings, dest, nargs=None, **kwargs):
        self._nargs = nargs
        super().__init__(option_strings, dest, nargs=nargs, **kwargs)

    def __call__(self, parser, namespace, values, option_string=None):
        arg_dict = {}
        for arguments in values:
            key = arguments.split(":")[0]
            value = ":".join(arguments.split(":")[1:])
            # Evaluate the string as python code
            arg_dict[key] = eval(value)
        setattr(namespace, self.dest, arg_dict)


def get_model_path(
    exp_id: int,
    folder: str,
    algo: str,
    env_id: str,
    load_best: bool = False,
    load_checkpoint: Optional[str] = None,
    load_last_checkpoint: bool = False,
) -> Tuple[str, str, str]:

    if exp_id == 0:
        exp_id = get_latest_run_id(os.path.join(folder, algo), env_id)
        print(f"Loading latest experiment, id={exp_id}")
    # Sanity checks
    if exp_id > 0:
        log_path = os.path.join(folder, algo, f"{env_id}_{exp_id}")
    else:
        log_path = os.path.join(folder, algo)

    assert os.path.isdir(log_path), f"The {log_path} folder was not found"

    if load_best:
        model_path = os.path.join(log_path, "best_model.zip")
        name_prefix = f"best-model-{algo}-{env_id}"
    elif load_checkpoint is not None:
        model_path = os.path.join(log_path, f"rl_model_{load_checkpoint}_steps.zip")
        name_prefix = f"checkpoint-{load_checkpoint}-{algo}-{env_id}"
    elif load_last_checkpoint:
        checkpoints = glob.glob(os.path.join(log_path, "rl_model_*_steps.zip"))
        if len(checkpoints) == 0:
            raise ValueError(f"No checkpoint found for {algo} on {env_id}, path: {log_path}")

        def step_count(checkpoint_path: str) -> int:
            # path follow the pattern "rl_model_*_steps.zip", we count from the back to ignore any other _ in the path
            return int(checkpoint_path.split("_")[-2])

        checkpoints = sorted(checkpoints, key=step_count)
        model_path = checkpoints[-1]
        name_prefix = f"checkpoint-{step_count(model_path)}-{algo}-{env_id}"
    else:
        # Default: load latest model
        model_path = os.path.join(log_path, f"{env_id}.zip")
        name_prefix = f"final-model-{algo}-{env_id}"

    found = os.path.isfile(model_path)
    if not found:
        raise ValueError(f"No model found for {algo} on {env_id}, path: {model_path}")

    return name_prefix, model_path, log_path<|MERGE_RESOLUTION|>--- conflicted
+++ resolved
@@ -9,14 +9,9 @@
 import stable_baselines3 as sb3  # noqa: F401
 import torch as th  # noqa: F401
 import yaml
-<<<<<<< HEAD
-from sb3_contrib import QRDQN, TQC
-from stable_baselines3 import A2C, CEM, DDPG, DQN, PPO, REINFORCE, SAC, TD3
-=======
 from huggingface_hub import HfApi
 from sb3_contrib import ARS, QRDQN, TQC, TRPO, RecurrentPPO
-from stable_baselines3 import A2C, DDPG, DQN, PPO, SAC, TD3
->>>>>>> de582092
+from stable_baselines3 import A2C, DDPG, DQN, PPO, SAC, TD3, CEM, REINFORCE
 from stable_baselines3.common.callbacks import BaseCallback
 from stable_baselines3.common.env_util import make_vec_env
 from stable_baselines3.common.sb2_compat.rmsprop_tf_like import RMSpropTFLike  # noqa: F401
@@ -36,14 +31,11 @@
     "ars": ARS,
     "qrdqn": QRDQN,
     "tqc": TQC,
-<<<<<<< HEAD
+    "trpo": TRPO,
+    "ppo_lstm": RecurrentPPO,
     # Formation RL
     "reinforce": REINFORCE,
-    "cem": CEM,
-=======
-    "trpo": TRPO,
-    "ppo_lstm": RecurrentPPO,
->>>>>>> de582092
+    "cem": CEM,    
 }
 
 
