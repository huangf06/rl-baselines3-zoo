--- conflicted
+++ resolved
@@ -76,11 +76,8 @@
         storage: Optional[str] = None,
         study_name: Optional[str] = None,
         n_trials: int = 1,
-<<<<<<< HEAD
         n_models: int = 1,
-=======
         max_total_trials: Optional[int] = None,
->>>>>>> 38eb59d7
         n_jobs: int = 1,
         sampler: str = "tpe",
         pruner: str = "median",
@@ -144,12 +141,9 @@
         self.no_optim_plots = no_optim_plots
         # maximum number of trials for finding the best hyperparams
         self.n_trials = n_trials
-<<<<<<< HEAD
         # number of parallel trained models, result is the median score
         self.n_models = n_models
-=======
         self.max_total_trials = max_total_trials
->>>>>>> 38eb59d7
         # number of parallel jobs when doing hyperparameter search
         self.n_jobs = n_jobs
         self.sampler = sampler
