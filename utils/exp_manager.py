import argparse
import os
import pickle as pkl
import time
import warnings
from collections import OrderedDict
from pprint import pprint
from typing import Any, Callable, Dict, List, Optional, Tuple

import gym
import numpy as np
import optuna
import yaml
import zmq
from optuna.integration.skopt import SkoptSampler
from optuna.pruners import BasePruner, MedianPruner, SuccessiveHalvingPruner
from optuna.samplers import BaseSampler, RandomSampler, TPESampler
from optuna.visualization import plot_optimization_history, plot_param_importances

# For using HER with GoalEnv
from stable_baselines3 import HerReplayBuffer  # noqa: F401
from stable_baselines3.common.base_class import BaseAlgorithm
from stable_baselines3.common.callbacks import BaseCallback, CheckpointCallback, EvalCallback
from stable_baselines3.common.env_util import make_vec_env
from stable_baselines3.common.noise import NormalActionNoise, OrnsteinUhlenbeckActionNoise
from stable_baselines3.common.preprocessing import is_image_space, is_image_space_channels_first
from stable_baselines3.common.sb2_compat.rmsprop_tf_like import RMSpropTFLike  # noqa: F401
from stable_baselines3.common.utils import constant_fn
from stable_baselines3.common.vec_env import (
    DummyVecEnv,
    SubprocVecEnv,
    VecEnv,
<<<<<<< HEAD
    VecEnvWrapper,
    VecFrameStack,
    VecNormalize,
    VecTransposeImage,
=======
    VecFrameStack,
    VecNormalize,
    VecTransposeImage,
    is_vecenv_wrapped,
>>>>>>> 75afd65f
)

# For custom activation fn
from torch import nn as nn  # noqa: F401

# Register custom envs
import utils.import_envs  # noqa: F401 pytype: disable=import-error
from utils.callbacks import SaveVecNormalizeCallback, TrialEvalCallback
from utils.hyperparams_opt import HYPERPARAMS_SAMPLER
from utils.utils import ALGOS, get_callback_list, get_latest_run_id, get_wrapper_class, linear_schedule


class ExperimentManager(object):
    """
    Experiment manager: read the hyperparameters,
    preprocess them, create the environment and the RL model.

    Please take a look at `train.py` to have the details for each argument.
    """

    def __init__(
        self,
        args: argparse.Namespace,
        algo: str,
        env_id: str,
        log_folder: str,
        tensorboard_log: str = "",
        n_timesteps: int = 0,
        eval_freq: int = 10000,
        n_eval_episodes: int = 5,
        save_freq: int = -1,
        hyperparams: Optional[Dict[str, Any]] = None,
        env_kwargs: Optional[Dict[str, Any]] = None,
        trained_agent: str = "",
        optimize_hyperparameters: bool = False,
        storage: Optional[str] = None,
        study_name: Optional[str] = None,
        n_trials: int = 1,
        n_jobs: int = 1,
        sampler: str = "tpe",
        pruner: str = "median",
        optimization_log_path: Optional[str] = None,
        n_startup_trials: int = 0,
        n_evaluations: int = 1,
        truncate_last_trajectory: bool = False,
        uuid_str: str = "",
        seed: int = 0,
        log_interval: int = 0,
        save_replay_buffer: bool = False,
        verbose: int = 1,
        vec_env_type: str = "dummy",
        n_eval_envs: int = 1,
        no_optim_plots: bool = False,
    ):
        super(ExperimentManager, self).__init__()
        self.algo = algo
        self.env_id = env_id
        # Custom params
        self.custom_hyperparams = hyperparams
        self.env_kwargs = {} if env_kwargs is None else env_kwargs
        self.n_timesteps = n_timesteps
        self.normalize = False
        self.normalize_kwargs = {}
        self.env_wrapper = None
        self.frame_stack = None
        self.seed = seed
        self.vec_env_wrapper = None
        self.optimization_log_path = optimization_log_path

        self.vec_env_class = {"dummy": DummyVecEnv, "subproc": SubprocVecEnv}[vec_env_type]

        self.vec_env_kwargs = {}
        # self.vec_env_kwargs = {} if vec_env_type == "dummy" else {"start_method": "fork"}

        # Callbacks
        self.specified_callbacks = []
        self.callbacks = []
        self.save_freq = save_freq
        self.eval_freq = eval_freq
        self.n_eval_episodes = n_eval_episodes
        self.n_eval_envs = n_eval_envs

        self.n_envs = 1  # it will be updated when reading hyperparams
        self.n_actions = None  # For DDPG/TD3 action noise objects
        self._hyperparams = {}

        self.trained_agent = trained_agent
        self.continue_training = trained_agent.endswith(".zip") and os.path.isfile(trained_agent)
        self.truncate_last_trajectory = truncate_last_trajectory

        self._is_atari = self.is_atari(env_id)
        # Hyperparameter optimization config
        self.optimize_hyperparameters = optimize_hyperparameters
        self.storage = storage
        self.study_name = study_name
        self.no_optim_plots = no_optim_plots
        # maximum number of trials for finding the best hyperparams
        self.n_trials = n_trials
        # number of parallel jobs when doing hyperparameter search
        self.n_jobs = n_jobs
        self.sampler = sampler
        self.pruner = pruner
        self.n_startup_trials = n_startup_trials
        self.n_evaluations = n_evaluations
        self.deterministic_eval = not self.is_atari(self.env_id)

        # Logging
        self.log_folder = log_folder
        self.tensorboard_log = None if tensorboard_log == "" else os.path.join(tensorboard_log, env_id)
        self.verbose = verbose
        self.args = args
        self.log_interval = log_interval
        self.save_replay_buffer = save_replay_buffer

        self.log_path = f"{log_folder}/{self.algo}/"
        self.save_path = os.path.join(
            self.log_path, f"{self.env_id}_{get_latest_run_id(self.log_path, self.env_id) + 1}{uuid_str}"
        )
        self.params_path = f"{self.save_path}/{self.env_id}"

    def setup_experiment(self) -> Optional[BaseAlgorithm]:
        """
        Read hyperparameters, pre-process them (create schedules, wrappers, callbacks, action noise objects)
        create the environment and possibly the model.

        :return: the initialized RL model
        """
        hyperparams, saved_hyperparams = self.read_hyperparameters()
        hyperparams, self.env_wrapper, self.callbacks, self.vec_env_wrapper = self._preprocess_hyperparams(hyperparams)

        self.create_log_folder()
        self.create_callbacks()

        # Create env to have access to action space for action noise
        env = self.create_envs(self.n_envs, no_log=False)

        self._hyperparams = self._preprocess_action_noise(hyperparams, saved_hyperparams, env)

        if self.continue_training:
            model = self._load_pretrained_agent(self._hyperparams, env)
        elif self.optimize_hyperparameters:
            return None
        else:
            # Train an agent from scratch
            model = ALGOS[self.algo](
                env=env,
                tensorboard_log=self.tensorboard_log,
                seed=self.seed,
                verbose=self.verbose,
                **self._hyperparams,
            )

        self._save_config(saved_hyperparams)
        return model

    def learn(self, model: BaseAlgorithm) -> None:
        """
        :param model: an initialized RL model
        """
        kwargs = {}
        if self.log_interval > -1:
            kwargs = {"log_interval": self.log_interval}

        if len(self.callbacks) > 0:
            kwargs["callback"] = self.callbacks

        try:
            model.learn(self.n_timesteps, **kwargs)
        except (KeyboardInterrupt, zmq.error.ZMQError):
            # this allows to save the model when interrupting training
            pass
        finally:
            # Release resources
            try:
                # Hack for zmq on Windows to allow early termination
                env_tmp = model.env
                while isinstance(env_tmp, VecEnvWrapper):
                    env_tmp = env_tmp.venv
                env_tmp.waiting = False

                model.env.close()
            except EOFError:
                pass

    def save_trained_model(self, model: BaseAlgorithm) -> None:
        """
        Save trained model optionally with its replay buffer
        and ``VecNormalize`` statistics

        :param model:
        """
        print(f"Saving to {self.save_path}")
        model.save(f"{self.save_path}/{self.env_id}")

        if hasattr(model, "save_replay_buffer") and self.save_replay_buffer:
            print("Saving replay buffer")
            model.save_replay_buffer(os.path.join(self.save_path, "replay_buffer.pkl"))

        if self.normalize:
            # Important: save the running average, for testing the agent we need that normalization
            model.get_vec_normalize_env().save(os.path.join(self.params_path, "vecnormalize.pkl"))

    def _save_config(self, saved_hyperparams: Dict[str, Any]) -> None:
        """
        Save unprocessed hyperparameters, this can be use later
        to reproduce an experiment.

        :param saved_hyperparams:
        """
        # Save hyperparams
        with open(os.path.join(self.params_path, "config.yml"), "w") as f:
            yaml.dump(saved_hyperparams, f)

        # save command line arguments
        with open(os.path.join(self.params_path, "args.yml"), "w") as f:
            ordered_args = OrderedDict([(key, vars(self.args)[key]) for key in sorted(vars(self.args).keys())])
            yaml.dump(ordered_args, f)

        print(f"Log path: {self.save_path}")

    def read_hyperparameters(self) -> Tuple[Dict[str, Any], Dict[str, Any]]:
        # Load hyperparameters from yaml file
        with open(f"hyperparams/{self.algo}.yml", "r") as f:
            hyperparams_dict = yaml.safe_load(f)
            if self.env_id in list(hyperparams_dict.keys()):
                hyperparams = hyperparams_dict[self.env_id]
            elif self._is_atari:
                hyperparams = hyperparams_dict["atari"]
            else:
                raise ValueError(f"Hyperparameters not found for {self.algo}-{self.env_id}")

        if self.custom_hyperparams is not None:
            # Overwrite hyperparams if needed
            hyperparams.update(self.custom_hyperparams)
        # Sort hyperparams that will be saved
        saved_hyperparams = OrderedDict([(key, hyperparams[key]) for key in sorted(hyperparams.keys())])

        if self.verbose > 0:
            print("Default hyperparameters for environment (ones being tuned will be overridden):")
            pprint(saved_hyperparams)

        return hyperparams, saved_hyperparams

    @staticmethod
    def _preprocess_schedules(hyperparams: Dict[str, Any]) -> Dict[str, Any]:
        # Create schedules
        for key in ["learning_rate", "clip_range", "clip_range_vf"]:
            if key not in hyperparams:
                continue
            if isinstance(hyperparams[key], str):
                schedule, initial_value = hyperparams[key].split("_")
                initial_value = float(initial_value)
                hyperparams[key] = linear_schedule(initial_value)
            elif isinstance(hyperparams[key], (float, int)):
                # Negative value: ignore (ex: for clipping)
                if hyperparams[key] < 0:
                    continue
                hyperparams[key] = constant_fn(float(hyperparams[key]))
            else:
                raise ValueError(f"Invalid value for {key}: {hyperparams[key]}")
        return hyperparams

    def _preprocess_normalization(self, hyperparams: Dict[str, Any]) -> Dict[str, Any]:
        if "normalize" in hyperparams.keys():
            self.normalize = hyperparams["normalize"]

            # Special case, instead of both normalizing
            # both observation and reward, we can normalize one of the two.
            # in that case `hyperparams["normalize"]` is a string
            # that can be evaluated as python,
            # ex: "dict(norm_obs=False, norm_reward=True)"
            if isinstance(self.normalize, str):
                self.normalize_kwargs = eval(self.normalize)
                self.normalize = True

            # Use the same discount factor as for the algorithm
            if "gamma" in hyperparams:
                self.normalize_kwargs["gamma"] = hyperparams["gamma"]

            del hyperparams["normalize"]
        return hyperparams

    def _preprocess_hyperparams(
        self, hyperparams: Dict[str, Any]
    ) -> Tuple[Dict[str, Any], Optional[Callable], List[BaseCallback], Optional[Callable]]:
        self.n_envs = hyperparams.get("n_envs", 1)

        if self.verbose > 0:
            print(f"Using {self.n_envs} environments")

        # Convert schedule strings to objects
        hyperparams = self._preprocess_schedules(hyperparams)

        # Pre-process train_freq
        if "train_freq" in hyperparams and isinstance(hyperparams["train_freq"], list):
            hyperparams["train_freq"] = tuple(hyperparams["train_freq"])

        # Should we overwrite the number of timesteps?
        if self.n_timesteps > 0:
            if self.verbose:
                print(f"Overwriting n_timesteps with n={self.n_timesteps}")
        else:
            self.n_timesteps = int(hyperparams["n_timesteps"])

        # Pre-process normalize config
        hyperparams = self._preprocess_normalization(hyperparams)

        # Pre-process policy/buffer keyword arguments
        # Convert to python object if needed
        for kwargs_key in {"policy_kwargs", "replay_buffer_class", "replay_buffer_kwargs"}:
            if kwargs_key in hyperparams.keys() and isinstance(hyperparams[kwargs_key], str):
                hyperparams[kwargs_key] = eval(hyperparams[kwargs_key])

        # Delete keys so the dict can be pass to the model constructor
        if "n_envs" in hyperparams.keys():
            del hyperparams["n_envs"]
        del hyperparams["n_timesteps"]

        if "frame_stack" in hyperparams.keys():
            self.frame_stack = hyperparams["frame_stack"]
            del hyperparams["frame_stack"]

        # obtain a class object from a wrapper name string in hyperparams
        # and delete the entry
        env_wrapper = get_wrapper_class(hyperparams)
        if "env_wrapper" in hyperparams.keys():
            del hyperparams["env_wrapper"]

        vec_env_wrapper = get_wrapper_class(hyperparams, "vec_env_wrapper")
        if "vec_env_wrapper" in hyperparams.keys():
            del hyperparams["vec_env_wrapper"]

        callbacks = get_callback_list(hyperparams)
        if "callback" in hyperparams.keys():
            self.specified_callbacks = hyperparams["callback"]
            del hyperparams["callback"]

        return hyperparams, env_wrapper, callbacks, vec_env_wrapper

    def _preprocess_action_noise(
        self, hyperparams: Dict[str, Any], saved_hyperparams: Dict[str, Any], env: VecEnv
    ) -> Dict[str, Any]:
        # Parse noise string
        # Note: only off-policy algorithms are supported
        if hyperparams.get("noise_type") is not None:
            noise_type = hyperparams["noise_type"].strip()
            noise_std = hyperparams["noise_std"]

            # Save for later (hyperparameter optimization)
            self.n_actions = env.action_space.shape[0]

            if "normal" in noise_type:
                hyperparams["action_noise"] = NormalActionNoise(
                    mean=np.zeros(self.n_actions),
                    sigma=noise_std * np.ones(self.n_actions),
                )
            elif "ornstein-uhlenbeck" in noise_type:
                hyperparams["action_noise"] = OrnsteinUhlenbeckActionNoise(
                    mean=np.zeros(self.n_actions),
                    sigma=noise_std * np.ones(self.n_actions),
                )
            else:
                raise RuntimeError(f'Unknown noise type "{noise_type}"')

            print(f"Applying {noise_type} noise with std {noise_std}")

            del hyperparams["noise_type"]
            del hyperparams["noise_std"]

        return hyperparams

    def create_log_folder(self):
        os.makedirs(self.params_path, exist_ok=True)

    def create_callbacks(self):

        if self.save_freq > 0:
            # Account for the number of parallel environments
            self.save_freq = max(self.save_freq // self.n_envs, 1)
            self.callbacks.append(
                CheckpointCallback(
                    save_freq=self.save_freq,
                    save_path=self.save_path,
                    name_prefix="rl_model",
                    verbose=1,
                )
            )

        # Create test env if needed, do not normalize reward
        if self.eval_freq > 0 and not self.optimize_hyperparameters:
            # Account for the number of parallel environments
            self.eval_freq = max(self.eval_freq // self.n_envs, 1)

            if self.verbose > 0:
                print("Creating test environment")

            save_vec_normalize = SaveVecNormalizeCallback(save_freq=1, save_path=self.params_path)
            eval_callback = EvalCallback(
                self.create_envs(self.n_eval_envs, eval_env=True),
                callback_on_new_best=save_vec_normalize,
                best_model_save_path=self.save_path,
                n_eval_episodes=self.n_eval_episodes,
                log_path=self.save_path,
                eval_freq=self.eval_freq,
                deterministic=self.deterministic_eval,
            )

            self.callbacks.append(eval_callback)

    @staticmethod
    def is_atari(env_id: str) -> bool:
        entry_point = gym.envs.registry.env_specs[env_id].entry_point
        return "AtariEnv" in str(entry_point)

    @staticmethod
    def is_bullet(env_id: str) -> bool:
        entry_point = gym.envs.registry.env_specs[env_id].entry_point
        return "pybullet_envs" in str(entry_point)

    @staticmethod
    def is_robotics_env(env_id: str) -> bool:
        entry_point = gym.envs.registry.env_specs[env_id].entry_point
        return "gym.envs.robotics" in str(entry_point) or "panda_gym.envs" in str(entry_point)

    def _maybe_normalize(self, env: VecEnv, eval_env: bool) -> VecEnv:
        """
        Wrap the env into a VecNormalize wrapper if needed
        and load saved statistics when present.

        :param env:
        :param eval_env:
        :return:
        """
        # Pretrained model, load normalization
        path_ = os.path.join(os.path.dirname(self.trained_agent), self.env_id)
        path_ = os.path.join(path_, "vecnormalize.pkl")

        if os.path.exists(path_):
            print("Loading saved VecNormalize stats")
            env = VecNormalize.load(path_, env)
            # Deactivate training and reward normalization
            if eval_env:
                env.training = False
                env.norm_reward = False

        elif self.normalize:
            # Copy to avoid changing default values by reference
            local_normalize_kwargs = self.normalize_kwargs.copy()
            # Do not normalize reward for env used for evaluation
            if eval_env:
                if len(local_normalize_kwargs) > 0:
                    local_normalize_kwargs["norm_reward"] = False
                else:
                    local_normalize_kwargs = {"norm_reward": False}

            if self.verbose > 0:
                if len(local_normalize_kwargs) > 0:
                    print(f"Normalization activated: {local_normalize_kwargs}")
                else:
                    print("Normalizing input and reward")
            env = VecNormalize(env, **local_normalize_kwargs)
        return env

    def create_envs(self, n_envs: int, eval_env: bool = False, no_log: bool = False) -> VecEnv:
        """
        Create the environment and wrap it if necessary.

        :param n_envs:
        :param eval_env: Whether is it an environment used for evaluation or not
        :param no_log: Do not log training when doing hyperparameter optim
            (issue with writing the same file)
        :return: the vectorized environment, with appropriate wrappers
        """
        # Do not log eval env (issue with writing the same file)
        log_dir = None if eval_env or no_log else self.save_path

        monitor_kwargs = {}
        # Special case for GoalEnvs: log success rate too
        if "Neck" in self.env_id or self.is_robotics_env(self.env_id) or "parking-v0" in self.env_id:
            monitor_kwargs = dict(info_keywords=("is_success",))

        # On most env, SubprocVecEnv does not help and is quite memory hungry
        # therefore we use DummyVecEnv by default
        env = make_vec_env(
            env_id=self.env_id,
            n_envs=n_envs,
            seed=self.seed,
            env_kwargs=self.env_kwargs,
            monitor_dir=log_dir,
            wrapper_class=self.env_wrapper,
            vec_env_cls=self.vec_env_class,
            vec_env_kwargs=self.vec_env_kwargs,
            monitor_kwargs=monitor_kwargs,
        )

        if self.vec_env_wrapper is not None:
            env = self.vec_env_wrapper(env)

        # Wrap the env into a VecNormalize wrapper if needed
        # and load saved statistics when present
        env = self._maybe_normalize(env, eval_env)

        # Optional Frame-stacking
        if self.frame_stack is not None:
            n_stack = self.frame_stack
            env = VecFrameStack(env, n_stack)
            if self.verbose > 0:
                print(f"Stacking {n_stack} frames")

        if not is_vecenv_wrapped(env, VecTransposeImage):
            wrap_with_vectranspose = False
            if isinstance(env.observation_space, gym.spaces.Dict):
                # If even one of the keys is a image-space in need of transpose, apply transpose
                # If the image spaces are not consistent (for instance one is channel first,
                # the other channel last), VecTransposeImage will throw an error
                for space in env.observation_space.spaces.values():
                    wrap_with_vectranspose = wrap_with_vectranspose or (
                        is_image_space(space) and not is_image_space_channels_first(space)
                    )
            else:
                wrap_with_vectranspose = is_image_space(env.observation_space) and not is_image_space_channels_first(
                    env.observation_space
                )

            if wrap_with_vectranspose:
                if self.verbose >= 1:
                    print("Wrapping the env in a VecTransposeImage.")
                env = VecTransposeImage(env)

        return env

    def _load_pretrained_agent(self, hyperparams: Dict[str, Any], env: VecEnv) -> BaseAlgorithm:
        # Continue training
        print("Loading pretrained agent")
        # Policy should not be changed
        del hyperparams["policy"]

        if "policy_kwargs" in hyperparams.keys():
            del hyperparams["policy_kwargs"]

        model = ALGOS[self.algo].load(
            self.trained_agent,
            env=env,
            seed=self.seed,
            tensorboard_log=self.tensorboard_log,
            verbose=self.verbose,
            **hyperparams,
        )

        replay_buffer_path = os.path.join(os.path.dirname(self.trained_agent), "replay_buffer.pkl")

        if os.path.exists(replay_buffer_path):
            print("Loading replay buffer")
            # `truncate_last_traj` will be taken into account only if we use HER replay buffer
            model.load_replay_buffer(replay_buffer_path, truncate_last_traj=self.truncate_last_trajectory)
        return model

    def _create_sampler(self, sampler_method: str) -> BaseSampler:
        # n_warmup_steps: Disable pruner until the trial reaches the given number of step.
        if sampler_method == "random":
            sampler = RandomSampler(seed=self.seed)
        elif sampler_method == "tpe":
            # TODO: try with multivariate=True
            sampler = TPESampler(n_startup_trials=self.n_startup_trials, seed=self.seed)
        elif sampler_method == "skopt":
            # cf https://scikit-optimize.github.io/#skopt.Optimizer
            # GP: gaussian process
            # Gradient boosted regression: GBRT
            sampler = SkoptSampler(skopt_kwargs={"base_estimator": "GP", "acq_func": "gp_hedge"})
        else:
            raise ValueError(f"Unknown sampler: {sampler_method}")
        return sampler

    def _create_pruner(self, pruner_method: str) -> BasePruner:
        if pruner_method == "halving":
            pruner = SuccessiveHalvingPruner(min_resource=1, reduction_factor=4, min_early_stopping_rate=0)
        elif pruner_method == "median":
            pruner = MedianPruner(n_startup_trials=self.n_startup_trials, n_warmup_steps=self.n_evaluations // 3)
        elif pruner_method == "none":
            # Do not prune
            pruner = MedianPruner(n_startup_trials=self.n_trials, n_warmup_steps=self.n_evaluations)
        else:
            raise ValueError(f"Unknown pruner: {pruner_method}")
        return pruner

    def objective(self, trial: optuna.Trial) -> float:

        kwargs = self._hyperparams.copy()

        # Hack to use DDPG/TD3 noise sampler
        trial.n_actions = self.n_actions
        # Hack when using HerReplayBuffer
        trial.using_her_replay_buffer = kwargs.get("replay_buffer_class") == HerReplayBuffer
        if trial.using_her_replay_buffer:
            trial.her_kwargs = kwargs.get("replay_buffer_kwargs", {})
        # Sample candidate hyperparameters
        sampled_hyperparams = HYPERPARAMS_SAMPLER[self.algo](trial)
        kwargs.update(sampled_hyperparams)

        model = ALGOS[self.algo](
            env=self.create_envs(self.n_envs, no_log=True),
            tensorboard_log=None,
            # We do not seed the trial
            seed=None,
            verbose=0,
            **kwargs,
        )

        model.trial = trial

        eval_env = self.create_envs(n_envs=self.n_eval_envs, eval_env=True)

        optuna_eval_freq = int(self.n_timesteps / self.n_evaluations)
        # Account for parallel envs
        optuna_eval_freq = max(optuna_eval_freq // model.get_env().num_envs, 1)
        # Use non-deterministic eval for Atari
        path = None
        if self.optimization_log_path is not None:
            path = os.path.join(self.optimization_log_path, f"trial_{str(trial.number)}")
        callbacks = get_callback_list({"callback": self.specified_callbacks})
        eval_callback = TrialEvalCallback(
            eval_env,
            trial,
            best_model_save_path=path,
            log_path=path,
            n_eval_episodes=self.n_eval_episodes,
            eval_freq=optuna_eval_freq,
            deterministic=self.deterministic_eval,
        )
        callbacks.append(eval_callback)

        try:
            model.learn(self.n_timesteps, callback=callbacks)
            # Free memory
            env_tmp = model.env
            while isinstance(env_tmp, VecEnvWrapper):
                env_tmp = env_tmp.venv
            env_tmp.waiting = False

            env_tmp = eval_env
            while isinstance(env_tmp, VecEnvWrapper):
                env_tmp = env_tmp.venv
            env_tmp.waiting = False

            model.env.close()
            eval_env.close()
        except (AssertionError, ValueError) as e:
            # Hack for zmq on Windows to allow early termination
            env_tmp = model.env
            while isinstance(env_tmp, VecEnvWrapper):
                env_tmp = env_tmp.venv
            env_tmp.waiting = False

            env_tmp = eval_env
            while isinstance(env_tmp, VecEnvWrapper):
                env_tmp = env_tmp.venv
            env_tmp.waiting = False

            # Sometimes, random hyperparams can generate NaN
            # Free memory
            model.env.close()
            eval_env.close()
            # Prune hyperparams that generate NaNs
            print(e)
            print("============")
            print("Sampled hyperparams:")
            pprint(sampled_hyperparams)
            raise optuna.exceptions.TrialPruned()
        is_pruned = eval_callback.is_pruned
        reward = eval_callback.last_mean_reward

        del model.env, eval_env
        del model

        if is_pruned:
            raise optuna.exceptions.TrialPruned()

        return reward

    def hyperparameters_optimization(self) -> None:

        if self.verbose > 0:
            print("Optimizing hyperparameters")

        if self.storage is not None and self.study_name is None:
            warnings.warn(
                f"You passed a remote storage: {self.storage} but no `--study-name`."
                "The study name will be generated by Optuna, make sure to re-use the same study name "
                "when you want to do distributed hyperparameter optimization."
            )

        if self.tensorboard_log is not None:
            warnings.warn("Tensorboard log is deactivated when running hyperparameter optimization")
            self.tensorboard_log = None

        # TODO: eval each hyperparams several times to account for noisy evaluation
        sampler = self._create_sampler(self.sampler)
        pruner = self._create_pruner(self.pruner)

        if self.verbose > 0:
            print(f"Sampler: {self.sampler} - Pruner: {self.pruner}")

        study = optuna.create_study(
            sampler=sampler,
            pruner=pruner,
            storage=self.storage,
            study_name=self.study_name,
            load_if_exists=True,
            direction="maximize",
        )

        try:
            study.optimize(self.objective, n_trials=self.n_trials, n_jobs=self.n_jobs)
        except KeyboardInterrupt:
            pass

        print("Number of finished trials: ", len(study.trials))

        print("Best trial:")
        trial = study.best_trial

        print("Value: ", trial.value)

        print("Params: ")
        for key, value in trial.params.items():
            print(f"    {key}: {value}")

        report_name = (
            f"report_{self.env_id}_{self.n_trials}-trials-{self.n_timesteps}"
            f"-{self.sampler}-{self.pruner}_{int(time.time())}"
        )

        log_path = os.path.join(self.log_folder, self.algo, report_name)

        if self.verbose:
            print(f"Writing report to {log_path}")

        # Write report
        os.makedirs(os.path.dirname(log_path), exist_ok=True)
        study.trials_dataframe().to_csv(f"{log_path}.csv")

        # Save python object to inspect/re-use it later
        with open(f"{log_path}.pkl", "wb+") as f:
            pkl.dump(study, f)

        # Skip plots
        if self.no_optim_plots:
            return

        # Plot optimization result
        try:
            fig1 = plot_optimization_history(study)
            fig2 = plot_param_importances(study)

            fig1.show()
            fig2.show()
        except (ValueError, ImportError, RuntimeError):
            pass<|MERGE_RESOLUTION|>--- conflicted
+++ resolved
@@ -30,17 +30,11 @@
     DummyVecEnv,
     SubprocVecEnv,
     VecEnv,
-<<<<<<< HEAD
     VecEnvWrapper,
     VecFrameStack,
     VecNormalize,
     VecTransposeImage,
-=======
-    VecFrameStack,
-    VecNormalize,
-    VecTransposeImage,
     is_vecenv_wrapped,
->>>>>>> 75afd65f
 )
 
 # For custom activation fn
