--- conflicted
+++ resolved
@@ -322,22 +322,14 @@
     def step(self, action: np.ndarray):
         """
         Step the environment with the given action
-<<<<<<< HEAD
-        Repeat action, sum reward, and max over last observations.
-=======
         Repeat action, sum reward.
->>>>>>> de582092
 
         :param action: the action
         :return: observation, reward, done, information
         """
         total_reward = 0.0
         done = None
-<<<<<<< HEAD
-        for i in range(self._skip):
-=======
         for _ in range(self._skip):
->>>>>>> de582092
             obs, reward, done, info = self.env.step(action)
             total_reward += reward
             if done:
@@ -346,9 +338,6 @@
         return obs, total_reward, done, info
 
     def reset(self):
-<<<<<<< HEAD
-        return self.env.reset()
-=======
         return self.env.reset()
 
 
@@ -384,5 +373,4 @@
             raise NotImplementedError(f"Velocity masking not implemented for {env_id}")
 
     def observation(self, observation: np.ndarray) -> np.ndarray:
-        return observation * self.mask
->>>>>>> de582092
+        return observation * self.mask