--- conflicted
+++ resolved
@@ -37,19 +37,5 @@
 donkey-generated-track-v0:
   <<: *defaults
 
-<<<<<<< HEAD
 donkey-warren-track-v0:
-  <<: *defaults
-=======
-A1Walking-v0:
-  <<: *pybullet-defaults
-
-RocketLander-v0:
-  n_timesteps: !!float 3e6
-  policy: 'MlpPolicy'
-  env_wrapper:
-    - utils.wrappers.FrameSkip:
-        skip: 4
-    - utils.wrappers.HistoryWrapper:
-        horizon: 2
->>>>>>> 643fdee2
+  <<: *defaults