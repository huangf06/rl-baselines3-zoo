--- conflicted
+++ resolved
@@ -212,11 +212,8 @@
         args.storage,
         args.study_name,
         args.n_trials,
-<<<<<<< HEAD
         args.n_models,
-=======
         args.max_total_trials,
->>>>>>> 38eb59d7
         args.n_jobs,
         args.sampler,
         args.pruner,
