--- conflicted
+++ resolved
@@ -210,12 +210,8 @@
             )
 
         run_name = f"{args.env}__{args.algo}__{args.seed}__{int(time.time())}"
-<<<<<<< HEAD
-        run = wandb.init(  # type: ignore[attr-defined]
-=======
         tags = args.wandb_tags + [f"v{sb3.__version__}"]
         run = wandb.init(
->>>>>>> 66170af2
             name=run_name,
             project=args.wandb_project_name,
             entity=args.wandb_entity,
