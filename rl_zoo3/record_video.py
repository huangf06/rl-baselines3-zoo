import argparse
import os
import sys

import numpy as np
import yaml
from huggingface_sb3 import EnvironmentName
from stable_baselines3.common.utils import set_random_seed
from stable_baselines3.common.vec_env import VecVideoRecorder

from rl_zoo3.exp_manager import ExperimentManager
from rl_zoo3.utils import ALGOS, StoreDict, create_test_env, get_model_path, get_saved_hyperparams

if __name__ == "__main__":  # noqa: C901
    parser = argparse.ArgumentParser()
    parser.add_argument("--env", help="environment ID", type=EnvironmentName, default="CartPole-v1")
    parser.add_argument("-f", "--folder", help="Log folder", type=str, default="rl-trained-agents")
    parser.add_argument("-o", "--output-folder", help="Output folder", type=str)
    parser.add_argument("--algo", help="RL Algorithm", default="ppo", type=str, required=False, choices=list(ALGOS.keys()))
    parser.add_argument("-n", "--n-timesteps", help="number of timesteps", default=1000, type=int)
    parser.add_argument("--n-envs", help="number of environments", default=1, type=int)
    parser.add_argument("--deterministic", action="store_true", default=False, help="Use deterministic actions")
    parser.add_argument("--stochastic", action="store_true", default=False, help="Use stochastic actions")
    parser.add_argument("--seed", help="Random generator seed", type=int, default=0)
    parser.add_argument(
        "--no-render", action="store_true", default=False, help="Do not render the environment (useful for tests)"
    )
    parser.add_argument("--exp-id", help="Experiment ID (default: 0: latest, -1: no exp folder)", default=0, type=int)
    parser.add_argument(
        "--load-best", action="store_true", default=False, help="Load best model instead of last model if available"
    )
    parser.add_argument(
        "--load-checkpoint",
        type=int,
        help="Load checkpoint instead of last model if available, you must pass the number of timesteps corresponding to it",
    )
    parser.add_argument(
        "--load-last-checkpoint",
        action="store_true",
        default=False,
        help="Load last checkpoint instead of last model if available",
    )
    parser.add_argument(
        "--env-kwargs", type=str, nargs="+", action=StoreDict, help="Optional keyword argument to pass to the env constructor"
    )
    parser.add_argument(
        "--custom-objects", action="store_true", default=False, help="Use custom objects to solve loading issues"
    )

    args = parser.parse_args()

    env_name: EnvironmentName = args.env
    algo = args.algo
    folder = args.folder
    video_folder = args.output_folder
    seed = args.seed
    video_length = args.n_timesteps
    n_envs = args.n_envs

    name_prefix, model_path, log_path = get_model_path(
        args.exp_id,
        folder,
        algo,
        env_name,
        args.load_best,
        args.load_checkpoint,
        args.load_last_checkpoint,
    )

    print(f"Loading {model_path}")
    off_policy_algos = ["qrdqn", "dqn", "ddpg", "sac", "her", "td3", "tqc"]

    set_random_seed(args.seed)

    is_atari = ExperimentManager.is_atari(env_name.gym_id)

    stats_path = os.path.join(log_path, env_name)
    hyperparams, maybe_stats_path = get_saved_hyperparams(stats_path)

    # load env_kwargs if existing
    env_kwargs = {}
    args_path = os.path.join(log_path, env_name, "args.yml")
    if os.path.isfile(args_path):
        with open(args_path) as f:
            loaded_args = yaml.load(f, Loader=yaml.UnsafeLoader)  # pytype: disable=module-attr
            if loaded_args["env_kwargs"] is not None:
                env_kwargs = loaded_args["env_kwargs"]
    # overwrite with command line arguments
    if args.env_kwargs is not None:
        env_kwargs.update(args.env_kwargs)

    # Force rgb_array rendering (gym 0.26+)
    env_kwargs.update(render_mode="rgb_array")

    env = create_test_env(
        env_name.gym_id,
        n_envs=n_envs,
        stats_path=maybe_stats_path,
        seed=seed,
        log_dir=None,
        should_render=not args.no_render,
        hyperparams=hyperparams,
        env_kwargs=env_kwargs,
    )

    kwargs = dict(seed=args.seed)
    if algo in off_policy_algos:
        # Dummy buffer size as we don't need memory to enjoy the trained agent
        kwargs.update(dict(buffer_size=1))
        # Hack due to breaking change in v1.6
        # handle_timeout_termination cannot be at the same time
        # with optimize_memory_usage
        if "optimize_memory_usage" in hyperparams:
            kwargs.update(optimize_memory_usage=False)

    # Check if we are running python 3.8+
    # we need to patch saved model under python 3.6/3.7 to load them
    newer_python_version = sys.version_info.major == 3 and sys.version_info.minor >= 8

    custom_objects = {}
    if newer_python_version or args.custom_objects:
        custom_objects = {
            "learning_rate": 0.0,
            "lr_schedule": lambda _: 0.0,
            "clip_range": lambda _: 0.0,
        }

    print(f"Loading {model_path}")

    model = ALGOS[algo].load(model_path, env=env, custom_objects=custom_objects, **kwargs)

    # Deterministic by default except for atari games
    stochastic = args.stochastic or is_atari and not args.deterministic
    deterministic = not stochastic

    if video_folder is None:
        video_folder = os.path.join(log_path, "videos")

    if is_atari:
        # Patch Atari for rendering
        # see https://github.com/mgbellemare/Arcade-Learning-Environment/issues/473
        env.unwrapped.render_mode = env_kwargs.get("render_mode")
        env.render_mode = env_kwargs.get("render_mode")

    # Note: apparently it renders by default
    env = VecVideoRecorder(
        env,
        video_folder,
        record_video_trigger=lambda x: x == 0,
        video_length=video_length,
        name_prefix=name_prefix,
    )

    obs = env.reset()
    lstm_states = None
    episode_starts = np.ones((env.num_envs,), dtype=bool)
    try:
        for _ in range(video_length + 1):
            action, lstm_states = model.predict(
                obs,  # type: ignore[arg-type]
                state=lstm_states,
                episode_start=episode_starts,
                deterministic=deterministic,
            )
<<<<<<< HEAD
=======
            obs, _, dones, _ = env.step(action)  # type: ignore[assignment]
            episode_starts = dones
>>>>>>> 1aa06443
            if not args.no_render:
                env.render()
            obs, _, dones, _ = env.step(action)
            episode_starts = dones
    except KeyboardInterrupt:
        pass

    env.close()<|MERGE_RESOLUTION|>--- conflicted
+++ resolved
@@ -162,14 +162,9 @@
                 episode_start=episode_starts,
                 deterministic=deterministic,
             )
-<<<<<<< HEAD
-=======
-            obs, _, dones, _ = env.step(action)  # type: ignore[assignment]
-            episode_starts = dones
->>>>>>> 1aa06443
             if not args.no_render:
                 env.render()
-            obs, _, dones, _ = env.step(action)
+            obs, _, dones, _ = env.step(action)  # type: ignore[assignment]
             episode_starts = dones
     except KeyboardInterrupt:
         pass
