--- conflicted
+++ resolved
@@ -1,4 +1,3 @@
-<<<<<<< HEAD
 ## Release 2.0.0a0 (WIP)
 
 ### Breaking Changes
@@ -9,7 +8,7 @@
 - Gym 0.26+ patches to continue working with pybullet and TimeLimit wrapper
 
 ### Bug fixes
-=======
+
 ## Release 1.8.0a2 (WIP)
 
 ### Breaking Changes
@@ -22,22 +21,15 @@
 - Removed `use_auth_token` for push to hub util
 - Reverted from v3 to v2 for HumanoidStandup, Reacher, InvertedPendulum and InvertedDoublePendulum since they were not part of the mujoco refactoring (see https://github.com/openai/gym/pull/1304)
 - Fixed `gym-minigrid` policy (from `MlpPolicy` to `MultiInputPolicy`)
->>>>>>> 33eba22e
-
-### Documentation
-
-### Other
-<<<<<<< HEAD
-
-
-## Release 1.7.0a12 (WIP)
-=======
+
+### Documentation
+
+### Other
 - Added support for `ruff` (fast alternative to flake8) in the Makefile
 
 ## Release 1.7.0 (2023-01-10)
 
 **SB3 v1.7.0, added support for python config files**
->>>>>>> 33eba22e
 
 ### Breaking Changes
 - `--yaml-file` argument was renamed to `-conf` (`--conf-file`) as now python file are supported too
