--- conflicted
+++ resolved
@@ -1,6 +1,7 @@
 ## Release 1.7.0a1 (WIP)
 
 ### Breaking Changes
+- Upgraded to gym 0.24
 
 ### New Features
 - Specifying custom policies in yaml file is now supported (@Rick-v-E)
@@ -80,14 +81,8 @@
 - Derive number of intermediate pruning evaluations from number of time steps (1 evaluation per 100k time steps.) (@ernestum)
 - Updated default --eval-freq from 10k to 25k steps
 - Update default horizon to 2 for the `HistoryWrapper`
-<<<<<<< HEAD
-- Upgrade to Stable-Baselines3 (SB3) >= 1.5.1a7
-- Upgrade to sb3-contrib >= 1.5.1a7
-- Upgraded to gym 0.24
-=======
 - Upgrade to Stable-Baselines3 (SB3) >= 1.6.0
 - Upgrade to sb3-contrib >= 1.6.0
->>>>>>> 0c5becd3
 
 ### New Features
 - Support setting PyTorch's device with thye `--device` flag (@gregwar)
